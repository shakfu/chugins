--- conflicted
+++ resolved
@@ -890,11 +890,7 @@
         // NOTE set addRef to TRUE if you intend to keep a reference of the newly created object around (e.g., in the chugin)
         // NOTE set addRef to FALSE if the created object is to be returned without keeping a reference around
         Object (CK_DLL_CALL * const create)( Chuck_VM_Shred *, Type type, t_CKBOOL addRef );
-<<<<<<< HEAD
-        // instantiating and initializing a ChucK object by type, with no reference to a parent shred
-=======
         // instantiating and initializing a ChucK object by type, using a VM instead of a shred
->>>>>>> 2b1b1085
         Object (CK_DLL_CALL * const create_without_shred)( Chuck_VM *, Type type, t_CKBOOL addRef );
         // instantiate and initialize a ChucK string by type (without ref to a parent shred)
         String (CK_DLL_CALL * const create_string)( Chuck_VM *, const char * value, t_CKBOOL addRef );
@@ -920,11 +916,7 @@
         t_CKBOOL (CK_DLL_CALL * const array_float_size)( ArrayFloat array, t_CKINT & value );
         t_CKBOOL (CK_DLL_CALL * const array_float_push_back)( ArrayFloat array, t_CKFLOAT value );
         t_CKBOOL (CK_DLL_CALL * const array_float_get_idx)( ArrayFloat array, t_CKINT idx, t_CKFLOAT & value );
-<<<<<<< HEAD
-        t_CKBOOL (CK_DLL_CALL * const array_float_get_key)( ArrayFloat array, const std::string & key, t_CKFLOAT & value );      
-=======
         t_CKBOOL (CK_DLL_CALL * const array_float_get_key)( ArrayFloat array, const std::string & key, t_CKFLOAT & value );
->>>>>>> 2b1b1085
     } * const object;
 
     // access to host-side chuck types
